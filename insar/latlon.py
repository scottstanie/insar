from __future__ import division
import copy
from numpy import sin, cos, sqrt, arctan2, radians
from xml.etree import ElementTree
import os
import numpy as np
from insar import sario, utils, kml
from insar.log import get_log

logger = get_log()


class LatlonImage(np.ndarray):
    def __new__(cls, data=None, filename=None, dem_rsc_file=None, dem_rsc=None):
        """Can pass in either filenames to load, or 2D arrays/dem_rsc dicts

        https://docs.scipy.org/doc/numpy/user/basics.subclassing.html
        """
        # TODO: do we need to check that the rsc info matches the data?
        if data is None and filename is None:
            raise ValueError("Need data or filename")
        elif data is None and filename is not None:
            data = sario.load(filename)

        obj = np.asarray(data).view(cls)
        obj.filename = filename

        if dem_rsc_file:
            obj.dem_rsc_file = utils.fullpath(dem_rsc_file)
        else:
            obj.dem_rsc_file = sario.find_rsc_file(filename) if filename else None

        if dem_rsc:
            obj.dem_rsc = dem_rsc
        elif obj.dem_rsc_file:
            obj.dem_rsc = sario.load(obj.dem_rsc_file)
        else:
            obj.dem_rsc = None

        # Set the flag to say whether a valid dem rsc exists/ is active
        # Also make each element in the dem_rsc dict an object attr
        # e.g. : img.x_first
        if obj.dem_rsc:
            obj.dem_rsc_is_valid = True
            for k, v in obj.dem_rsc.items():
                setattr(obj, k, v)
        else:
            obj.dem_rsc_is_valid = False

        if obj.dem_rsc is not None:
            if (obj.file_length, obj.width) != obj.shape[-2:]:
                raise ValueError("Shape %s does not equal dem_rsc data (%s, %s)" %
                                 (obj.shape, obj.file_length, obj.width))

        # For things like keeping track of GPS points within image
        if not hasattr(obj, 'points'):
            obj.points = []

        return obj

    def __array_finalize__(self, obj):
        if obj is None:
            return
        self.filename = getattr(obj, 'filename', None)
        self.dem_rsc_file = getattr(obj, 'dem_rsc_file', None)
        self.dem_rsc = getattr(obj, 'dem_rsc', None)
        self.dem_rsc_is_valid = getattr(obj, 'dem_rsc_is_valid', False)
        self.points = getattr(obj, 'points', None)

    def _disable_dem_rsc(self, sliced):
        sliced.dem_rsc_is_valid = False
        return sliced

    def __getitem__(self, items):
        """Runs on access/slicing: we want to adjust the dem_rsc

        Will get the right starts and steps to pass to `crop_rsc_data`
        """
        # import pdb
        # pdb.set_trace()
        sliced = super(LatlonImage, self).__getitem__(items)
        # __getitem__ called multiple times: only do extra on first
        if not isinstance(sliced, LatlonImage):
            return sliced
        # print('items')
        # print(items)
        # print('ndims', sliced.ndim, self.ndim)

        if sliced.ndim < 2 or sliced.ndim > 3:
            return self._disable_dem_rsc(sliced)
        if self.ndim == 2:
            return self._handle_slice2(items, sliced)
        elif self.ndim == 3:
            return self._handle_slice3(items, sliced)

    def _handle_slice2(self, items, sliced):
        # We want this to stay 2D to have a valid dem.rsc
        if isinstance(items, slice):
            # This is a slice along rows, all cols
            return sliced
        elif isinstance(items, tuple):
            row_slice, col_slice = items
            # try:
            # except (TypeError, ValueError):
            # TypeError means they did A[100] or A[2:4], not A[2:4,:]
            # ValueError means something like an ndarray was used to index
            # We'll assume that this indexing will invalidate the dem_rsc data
            # raise ValueError("Can only do 2D slices on %s" % self.__class__.__name__)
<<<<<<< HEAD
        else:
            return self._disable_dem_rsc(sliced)
        # Why would we need to check for Nones? the crop function seems to handle fine...
        # if row_slice == slice(None) or col_slice == slice(None):
        return self._handle_dem_slice(sliced, row_slice, col_slice)

    def _handle_slice3(self, items, sliced):
        if isinstance(items, int):
            # We asked for just one slice of stack, no need for further processing
            return sliced
        elif isinstance(items, slice):
            # We want a slice of the stack, still a 3d stack
            return sliced
        elif isinstance(items, tuple):
            # If we did something like A[:, :4, :4], crop the dem, still valid
            if len(items) == 3:
                _, row_slice, col_slice = items
                return self._handle_dem_slice(sliced, row_slice, col_slice)
            else:
                # Didn't pass 3 slices... unsure what this would be now
                return self._disable_dem_rsc(sliced)

    def _handle_dem_slice(self, sliced, row_slice, col_slice):
        # print('sliced out shape', sliced.shape)
=======
            sliced_out.dem_rsc_is_valid = False
            return sliced_out

        if not isinstance(row_slice, slice) or not isinstance(col_slice, slice)\
                or row_slice == slice(None) or col_slice == slice(None):
            sliced_out.dem_rsc_is_valid = False
            return sliced_out

        # print('sliced out shape', sliced_out.shape)
>>>>>>> 5d7a2d2b
        # print('row_slice', row_slice, 'col slice', col_slice)
        # Note: we handled already returning slices of ndim < 2
        nrows, ncols = sliced.shape[-2:]

        row_start, row_step = row_slice.start, row_slice.step
        col_start, col_step = col_slice.start, col_slice.step
        new_rsc_data = self.crop_rsc_data(
            self.dem_rsc,
            row_start,
            col_start,
            nrows,
            ncols,
            row_step,
            col_step,
        )

        sliced.dem_rsc = new_rsc_data
        return sliced

    @staticmethod
    def crop_rsc_data(dem_rsc, row_start, col_start, nrows, ncols, row_step=1, col_step=1):
        """Adjusts the old dem_rsc for a cropped data

        Takes the 'file_length' and 'width' keys for a cropped data
        and adjusts for the smaller size with a new dict

        Returns:
            dict: copy of original rsc dict with items modified for crop

        Example:
        >>> im_test = np.arange(30).reshape((6, 5))
        >>> rsc_info = {'x_first': 1.0, 'y_first': 2.0, 'x_step': 0.1, 'y_step': -0.2, 'file_length': 6,'width': 5}
        >>> im = LatlonImage(data=im_test, dem_rsc=rsc_info)
        >>> out = im.crop_rsc_data(rsc_info, None, None, 2, 2)
        >>> print(out['width'], out['file_length'])
        2 2
        >>> out = im.crop_rsc_data(rsc_info, 1, 1, 2, 2)
        >>> print(out['x_first'], out['y_first'])
        1.1 1.8
        >>> out = im.crop_rsc_data(rsc_info, None, None, 2, 2, 2, 2)
        >>> print(out['x_step'], out['y_step'])
        0.2 -0.4
        >>> im2 = LatlonImage(data=im_test, dem_rsc=None)
        >>> print(im.crop_rsc_data(None, 1, 4, 2, 5))
        None
        """
        if not dem_rsc:
            return None

        # Adjust and Nones from the slice object
        row_start = row_start or 0
        col_start = col_start or 0
        row_step = row_step or 1
        col_step = col_step or 1

        rsc_copy = copy.copy(dem_rsc)
        # Move forward the starting row/col from where it used to be
        rsc_copy['x_first'] = rsc_copy['x_first'] + rsc_copy['x_step'] * col_start
        rsc_copy['y_first'] = rsc_copy['y_first'] + rsc_copy['y_step'] * row_start

        rsc_copy['width'] = ncols
        rsc_copy['file_length'] = nrows
        # After moving start, now adjust step sizes
        rsc_copy['x_step'] *= col_step
        rsc_copy['y_step'] *= row_step
        return rsc_copy

    @property
    def nrows(self):
        if len(self.shape) == 2:
            return self.shape[0]
        elif len(self.shape) == 3:
            return self.shape[1]
        else:
            raise ValueError("LatlonImage must be dim 2 or 3 to have nrows")

    @property
    def ncols(self):
        if len(self.shape) == 2:
            return self.shape[1]
        elif len(self.shape) == 3:
            return self.shape[2]
        else:
            raise ValueError("LatlonImage must be dim 2 or 3 to have ncols")

    def rowcol_to_latlon(self, row, col):
        return rowcol_to_latlon(row, col, self.dem_rsc)

    @property
    def extent(self):
        if self.dem_rsc_is_valid:
            return grid_extent(**self.dem_rsc)

    @property
    def top_left(self):
        """Returns the (lat, lon) of the top left corner"""
        if self.dem_rsc_is_valid:
            return self.x_first, self.y_first

    @property
    def last_lat(self):
        """The latitude of the last row of the image"""
        if self.dem_rsc_is_valid:
            return self.y_first + self.y_step * (self.shape[0] - 1)

    @property
    def last_lon(self):
        """The longitude of the last column of the image"""
        if self.dem_rsc_is_valid:
            return self.x_first + self.x_step * (self.shape[1] - 1)

    @property
    def lat_step(self):
        """The latitude increment for each pixel"""
        if self.dem_rsc_is_valid:
            return self.y_step

    @property
    def lon_step(self):
        """The longitude increment of each pixel"""
        if self.dem_rsc_is_valid:
            return self.x_step

    def nearest_pixel(self, lon=None, lat=None):
        """Find the nearest row, col to a given lat and/or lon

        Returns (tuple[int, int]): If both given, a pixel (row, col) is returned
            Otherwise if only one, it is (None, col) or (row, None)
        """
        out_row_col = [None, None]
        if lon:
            col_idx = (lon - self.x_first) / self.x_step
            if col_idx >= 0 and col_idx < self.ncols:
                out_row_col[1] = int(round(col_idx))
        if lat:
            row_idx = (lat - self.y_first) / self.y_step
            if row_idx >= 0 and row_idx < self.nrows:
                out_row_col[0] = int(round(row_idx))

        return tuple(out_row_col)

    def contains(self, lon_lat_point_list=None, lon_lat_point=None):
        if lon_lat_point is not None:
            lon, lat = lon_lat_point
            return grid_contains((lon, lat), **self.dem_rsc)
            # Alternative:
            # Each of the tuple must contain an answer for the point to be contained
            # return all(num is not None for num in self.nearest_pixel(lon, lat))
        elif lon_lat_point_list is not None:
            return [grid_contains((lon, lat), **self.dem_rsc) for lon, lat in lon_lat_point_list]

    def to_kml(self, tif_filename, title=None, desc="Description", kml_out=None):
        """Convert the dem.rsc data into a kml string"""
        return kml.create_kml(self.dem_rsc, tif_filename, title=title, desc=desc, kml_out=kml_out)

    def distance(self, row_col1, row_col2):
        """Find the distance in km between two points on the image

        Args:
            row_col1 (tuple[int, int]): starting (row, col)
            row_col2 (tuple[int, int]): ending (row, col)

        Returns:
            float: distance in km between two points on LatlonImage
        """
        latlon1 = self.rowcol_to_latlon(*row_col1)
        latlon2 = self.rowcol_to_latlon(*row_col2)
        return latlon_to_dist(latlon1, latlon2)

    def blob_size(self, radius):
        """Finds the radius of a circles/blobs on the LatlonImage in km

        Can also pass array of radii to get multiple distances
        """
        radius = np.array(radius)
        # Use the center of the image as dummy center for circle
        # (really only sigma/radius matters)
        nrows, ncols = self.shape
        midrow, midcol = nrows // 2, ncols // 2
        return self.distance((midrow, midcol), (midrow + radius, midcol))

    def km_to_pixels(self, km):
        """Convert a km distance into number of pixels across"""
        deg_per_pixel = self.x_step  # assume x_step = y_step
        return km_to_pixels(km, deg_per_pixel)


def load_deformation_img(igram_path, n=3, filename='deformation.npy', rsc_filename='dem.rsc'):
    """Loads mean of last n images of a deformation stack in LatlonImage
    """
    defo_stack = np.load(os.path.join(igram_path, filename))
    rsc_filename = os.path.join(igram_path, rsc_filename)
    img = LatlonImage(data=np.mean(defo_stack[-n:], axis=0), dem_rsc_file=rsc_filename)
    return img


def rowcol_to_latlon(row, col, rsc_data):
    """ Takes the row, col of a pixel and finds its lat/lon

    Can also pass numpy arrays of row, col.
    row, col must match size

    Args:
        row (int or ndarray): row number
        col (int or ndarray): col number
        rsc_data (dict): data output from load_dem_rsc

    Returns:
        tuple[float, float]: lat, lon for the pixel

    Example:
        >>> rsc_data = {"x_first": 1.0, "y_first": 2.0, "x_step": 0.2, "y_step": -0.1}
        >>> rowcol_to_latlon(7, 3, rsc_data)
        (1.4, 1.4)
    """
    start_lon = rsc_data["x_first"]
    start_lat = rsc_data["y_first"]
    lon_step, lat_step = rsc_data["x_step"], rsc_data["y_step"]
    lat = start_lat + (row - 1) * lat_step
    lon = start_lon + (col - 1) * lon_step

    return lat, lon


def latlon_to_rowcol(lat, lon, rsc_data):
    """Takes latitude, longitude and finds pixel location.

    Inverse of rowcol_to_latlon function

    Args:
        lat (float): latitude
        lon (float): longitude
        rsc_data (dict): data output from load_dem_rsc

    Returns:
        tuple[int, int]: row, col for the pixel

    Example:
        >>> rsc_data = {"x_first": 1.0, "y_first": 2.0, "x_step": 0.2, "y_step": -0.1}
        >>> latlon_to_rowcol(1.4, 1.4, rsc_data)
        (7, 3)
    """
    start_lon = rsc_data["x_first"]
    start_lat = rsc_data["y_first"]
    lon_step, lat_step = rsc_data["x_step"], rsc_data["y_step"]
    row = 1 + (lat - start_lat) / lat_step
    col = 1 + (lon - start_lon) / lon_step
    return int(round(row)), int(round(col))


def latlon_to_dist(lat_lon_start, lat_lon_end, R=6378):
    """Find the distance between two lat/lon points on Earth

    Uses the haversine formula: https://en.wikipedia.org/wiki/Haversine_formula
    so it does not account for the ellopsoidal Earth shape. Will be with about
    0.5-1% of the correct value.

    Notes: lats and lons are in degrees, and the values used for R Earth
    (6373 km) are optimized for locations around 39 degrees from the equator

    Reference: https://andrew.hedges.name/experiments/haversine/

    Args:
        lat_lon_start (tuple[int, int]): (lat, lon) in degrees of start
        lat_lon_end (tuple[int, int]): (lat, lon) in degrees of end
        R (float): Radius of earth

    Returns:
        float: distance between two points in km

    Examples:
        >>> round(latlon_to_dist((38.8, -77.0), (38.9, -77.1)), 1)
        14.1
    """
    lat1, lon1 = lat_lon_start
    lat2, lon2 = lat_lon_end
    dlat = radians(lat2 - lat1)
    dlon = radians(lon2 - lon1)
    lat1 = radians(lat1)
    lat2 = radians(lat2)
    a = (sin(dlat / 2)**2) + (cos(lat1) * cos(lat2) * sin(dlon / 2)**2)
    c = 2 * arctan2(sqrt(a), sqrt(1 - a))
    return R * c


def km_to_deg(km, R=6378):
    """Find the degrees separation for distance km

    Assumes distance along great circle arc

    Args:
        km (float): distance in degrees
        R (float): default 6378, Radius of Earth in km

    Returns:
        float: distance in degrees
    """
    return 360 * km / (2 * np.pi * R)


# Alias to match latlon_to_dist
dist_to_deg = km_to_deg


def km_to_pixels(km, step, R=6378):
    """Convert km distance to pixel size

    Note: This assumes x_step, y_step are equal, and
    calculates the distance in a vertical direction
    (which is more pixels than in the diagonal direction)

    Args:
        km (float): distance in degrees
        step (float): number of degrees per pixel step
        R (float): default 6378, Radius of Earth in km

    Returns:
        float: distance in number of pixels
    """
    degrees = km_to_deg(km, R)
    return degrees / step


dist_to_pixel = km_to_pixels


def grid(rows=None,
         cols=None,
         y_step=None,
         x_step=None,
         y_first=None,
         x_first=None,
         width=None,
         file_length=None,
         sparse=False,
         **kwargs):
    """Takes sizes and spacing info, creates a grid of values

    Args:
        rows (int): number of rows
        cols (int): number of cols
        y_step (float): spacing between rows
        x_step (float): spacing between cols
        y_first (float): starting location of first row at top
        x_first (float): starting location of first col on left
        sparse (bool): Optional (default False). Passed through to
            np.meshgrid to optionally conserve memory

    Returns:
        tuple[ndarray, ndarray]: the XX, YY grids of longitudes and lats

    Examples:
    >>> test_grid_data = {'cols': 2, 'rows': 3, 'x_first': -155.0, 'x_step': 0.01, 'y_first': 19.5, 'y_step': -0.2}
    >>> lons, lats = grid(**test_grid_data)
    >>> np.set_printoptions(legacy="1.13")
    >>> print(lons)
    [[-155.   -154.99]
     [-155.   -154.99]
     [-155.   -154.99]]
    >>> print(lats)
    [[ 19.5  19.5]
     [ 19.3  19.3]
     [ 19.1  19.1]]
    """
    rows = rows or file_length
    cols = cols or width
    x = np.linspace(x_first, x_first + (cols - 1) * x_step, cols).reshape((1, cols))
    y = np.linspace(y_first, y_first + (rows - 1) * y_step, rows).reshape((rows, 1))
    return np.meshgrid(x, y, sparse=sparse)


def grid_extent(rows=None,
                cols=None,
                y_step=None,
                x_step=None,
                y_first=None,
                x_first=None,
                file_length=None,
                width=None,
                **kwargs):
    """Takes sizes and spacing info, finds boundaries

    Used for `matplotlib.pyplot.imshow` keyword arg `extent`:
    extent : scalars (left, right, bottom, top)

    Args:
        rows (int): number of rows
        cols (int): number of cols
        y_step (float): spacing between rows
        x_step (float): spacing between cols
        y_first (float): starting location of first row at top
        x_first (float): starting location of first col on left
        file_length (int): alias for number of rows (used in dem.rsc)
            Not needed if `rows` is supplied
        width (int): alias for number of cols (used in dem.rsc)
            Not needed if `cols` is supplied

    Returns:
        tuple[float]: the boundaries of the latlon grid in order:
        (lon_left,lon_right,lat_bottom,lat_top)

    Examples:
    >>> test_grid_data = {'cols': 2, 'rows': 3, 'x_first': -155.0, 'x_step': 0.01, 'y_first': 19.5, 'y_step': -0.2}
    >>> print(grid_extent(**test_grid_data))
    (-155.0, -154.99, 19.1, 19.5)
    """
    rows = rows or file_length
    cols = cols or width
    return (x_first, x_first + x_step * (cols - 1), y_first + y_step * (rows - 1), y_first)


def grid_corners(**kwargs):
    """Takes sizes and spacing info, finds corner points in (x, y) form

    Returns:
        list[tuple[float]]: the corners of the latlon grid in order:
        (top right, top left, bottom left, bottom right)
    """
    left, right, bot, top = grid_extent(**kwargs)
    return [(right, top), (left, top), (left, bot), (right, bot)]


def grid_midpoint(**kwargs):
    """Takes sizes and spacing info, finds midpoint in (x, y) form

    Returns:
        tuple[float]: midpoint of the latlon grid
    """
    left, right, bot, top = grid_extent(**kwargs)
    return (left + right) / 2, (top + bot) / 2


def grid_size(**kwargs):
    """Takes rsc_data and gives width and height of box in km

    Returns:
        tupls[float, float]: width, height in km
    """
    left, right, bot, top = grid_extent(**kwargs)
    width = latlon_to_dist((top, left), (top, right))
    height = latlon_to_dist((top, left), (bot, right))
    return width, height


def grid_bounds(**kwargs):
    """Same to grid_extent, but in the order (left, bottom, right, top)"""
    left, right, bot, top = grid_extent(**kwargs)
    return left, bot, right, top


def grid_width_height(**kwargs):
    """Finds the width and height in deg of the latlon grid"""
    left, right, bot, top = grid_extent(**kwargs)
    return (right - left, top - bot)


def grid_contains(point, **kwargs):
    """Returns true if point (x, y) or (lon, lat) is within the grid"""
    point_x, point_y = point
    left, right, bot, top = grid_extent(**kwargs)
    return (left < point_x < right) and (bot < point_y < top)


def intersects1d(low1, high1, low2, high2):
    """Checks if two line segments intersect

    Example:
    >>> low1, high1 = [1, 5]
    >>> low2, high2 = [4, 6]
    >>> print(intersects1d(low1, high1, low2, high2))
    True
    >>> low2 = 5.5
    >>> print(intersects1d(low1, high1, low2, high2))
    False
    >>> high1 = 7
    >>> print(intersects1d(low1, high1, low2, high2))
    True
    """
    # Is this easier?
    # return not (high2 <= low1 or high2 <= low1)
    return high1 >= low2 and high2 >= low1


def intersects(box1, box2):
    """Returns true if box1 intersects box2

    box = (left, right, bot, top), same as matplotlib `extent` format

    Example:
    >>> box1 = (-105.1, -102.2, 31.4, 33.4)
    >>> box2 = (-103.4, -102.7, 30.9, 31.8)
    >>> print(intersects(box1, box2))
    True
    >>> box2 = (-103.4, -102.7, 30.9, 31.0)
    >>> print(intersects(box2, box1))
    False
    """
    left1, right1, bot1, top1 = box1
    left2, right2, bot2, top2 = box2
    return (intersects1d(left1, right1, left2, right2) and intersects1d(bot1, top1, bot2, top2))


def sort_by_lat(latlon_img_list):
    """Sorts a list of LatlonImages by latitude, north to south"""
    return sorted(latlon_img_list, key=lambda img: img.y_first, reverse=True)


def sort_by_lon(latlon_img_list):
    """Sorts a list of LatlonImages by longitude, west to east"""
    return sorted(latlon_img_list, key=lambda img: img.x_first)


def find_img_intersections(image1, image2):
    """Takes two LatlonImages, finds which pixels mark their intersection
    """
    if not intersects(image1.extent, image2.extent):
        return (None, None)

    # TODO: i'm messing up the order between bottom right/ left overlap, e.g.
    im1_lat, im2_lat = sort_by_lat([image1, image2])
    im1_lon, im2_lon = sort_by_lon([image1, image2])

    lat_tup = im1_lat.nearest_pixel(lat=im2_lat.y_first)
    lon_tup = im1_lon.nearest_pixel(lon=im2_lon.x_first)

    # Now combine by ignoring the Nones for each that don't matter
    return (lat_tup[0], lon_tup[1])


def find_total_pixels(image_list):
    """Get the total number of rows and columns for overlapping images
    """
    # TODO: + 1 needed?
    if any(not img.dem_rsc_is_valid for img in image_list):
        raise ValueError("All images must have dem_rsc provided")
    elif any(img.x_step != image_list[0].x_step for img in image_list):
        raise ValueError("All images must have same x_step in dem_rsc")
    elif any(img.y_step != image_list[0].y_step for img in image_list):
        raise ValueError("All images must have same y_step in dem_rsc")

    images_sorted = sort_by_lat(image_list)
    im_first = images_sorted[0]
    im_last = images_sorted[-1]
    row_increments = int(round((im_last.last_lat - im_first.y_first) / im_first.y_step))

    images_sorted = sort_by_lon(image_list)
    im_first = images_sorted[0]
    im_last = images_sorted[-1]
    col_increments = int(round((im_last.last_lon - im_first.x_first) / im_first.x_step))
    # Add 1 to count the starting row
    return (1 + row_increments, 1 + col_increments)


def map_overlay_coords(kml_file=None, etree=None):
    if not os.path.exists(kml_file):
        return None
    # Use the cache doesn't exist, parse xml and save it
    if kml_file:
        etree = ElementTree.parse(kml_file)
    if not etree:
        raise ValueError("Need xml_file or etree")

    root = etree.getroot()
    # point_str looks like:
    # <coordinates>-102.552971,31.482372 -105.191353,31.887299...
    point_str = list(elem.text for elem in root.iter('coordinates'))[0]
    return [(float(lon), float(lat)) for lon, lat in [p.split(',') for p in point_str.split()]]


def stitch_images(image_list):
    total_rows, total_cols = find_total_pixels(image_list)
    # out = np.zero((total_rows, total_cols))
    # img1 = image_list[0]
    # out[:rows, :cols] = img1<|MERGE_RESOLUTION|>--- conflicted
+++ resolved
@@ -106,7 +106,6 @@
             # ValueError means something like an ndarray was used to index
             # We'll assume that this indexing will invalidate the dem_rsc data
             # raise ValueError("Can only do 2D slices on %s" % self.__class__.__name__)
-<<<<<<< HEAD
         else:
             return self._disable_dem_rsc(sliced)
         # Why would we need to check for Nones? the crop function seems to handle fine...
@@ -131,17 +130,6 @@
 
     def _handle_dem_slice(self, sliced, row_slice, col_slice):
         # print('sliced out shape', sliced.shape)
-=======
-            sliced_out.dem_rsc_is_valid = False
-            return sliced_out
-
-        if not isinstance(row_slice, slice) or not isinstance(col_slice, slice)\
-                or row_slice == slice(None) or col_slice == slice(None):
-            sliced_out.dem_rsc_is_valid = False
-            return sliced_out
-
-        # print('sliced out shape', sliced_out.shape)
->>>>>>> 5d7a2d2b
         # print('row_slice', row_slice, 'col slice', col_slice)
         # Note: we handled already returning slices of ndim < 2
         nrows, ncols = sliced.shape[-2:]
