#!/usr/bin/env python
"""Runs all steps of interferogram processing

    Steps:
    1. create a (upsampled) DEM over area of interest
    2. download sentinel files and precise orbits EOF
    3. run sentinel_stack to produce .geo file for all sentinel .zips
    4. Post processing for sentinel stack (igrams folder prep)
    5. create the sbas_list
    6. run ps_sbas_igrams.py
    7. create map of LOS ENU vectors
    8. run snaphu to unwrap all .int files
    9. convert .int files and .unw files to .tif files
    10. run an SBAS inversion to get the LOS deformation

"""
import math
import subprocess
import os
import glob
from multiprocessing import cpu_count
from pathlib import Path

# import numpy as np
# from click import BadOptionUsage

# import apertools.los

from apertools.log import get_log, log_runtime
from apertools.utils import force_symlink
from apertools.parsers import Sentinel

logger = get_log()
SCRIPTS_DIR = os.path.dirname(os.path.abspath(__file__))
SENTINEL_SLC_PATH = os.path.expanduser("~/sentinel/")
SENTINEL_RAW_PATH = os.path.expanduser("~/sentinel_l0/")
LOS_PATH = os.path.expanduser("~/repos/insar-los/")
# TODO: Make DEM is 1, download data is 2, then the sentinel raw script gest EOF already


def _log_and_run(cmd, check=True, shell=True):
    logger.info("Running command:")
    logger.info(cmd)
    if check:
        return subprocess.check_call(cmd, shell=shell)
    else:
        return subprocess.run(cmd, shell=shell)


def create_dem(
    left_lon=None,
    top_lat=None,
    dlat=None,
    dlon=None,
    geojson=None,
    xrate=1,
    yrate=2,
    data_source="NASA",
    **kwargs,
):
    """1. Download, upsample, and stich a DEM"""
    # TODO:
    _log_and_run("createdem")
    # output_name = 'elevation.dem'
    # logger.info("Running: sardem.dem:main")
    # sardem.dem.main(
    #     left_lon=left_lon,
    #     top_lat=top_lat,
    #     dlon=dlon,
    #     dlat=dlat,
    #     geojson=geojson,
    #     data_source=data_source,
    #     xrate=xrate,
    #     yrate=yrate,
    #     output_name=output_name,
    # )


def download_data(mission=None, date=None, **kwargs):
    """2. Download data from ASF precision orbit files"""
    # TODO
    _log_and_run("asfdownload")
    pass


def _get_product_type(path):
    # check if we have RAW or SLC type files in `path`
    p = None
    for f in glob.glob(os.path.join(path, "*")):
        try:
            p = Sentinel(f)
            break
        except ValueError:
            continue
    logger.info("Found %s product level sentinel files." % p.product_type)
    if p.product_type not in ("RAW", "SLC"):
        raise ValueError(
            "Unknown sentinel product type %s of %s" % (p.product_type, p.filename)
        )
    return p.product_type


def run_sentinel_stack(unzip=True, product_type="", gpu=False, **kwargs):
    """3. Create geocoded slcs as .geo files for each .zip file"""
    # Download all EOF files
    _log_and_run("eof")

    if not product_type:
        product_type = _get_product_type("./")

    if product_type == "RAW":
        script_path = os.path.join(SENTINEL_RAW_PATH, "sentinel_stack.py")
    elif product_type == "SLC":
        script_path = os.path.join(SENTINEL_SLC_PATH, "sentinel_stack.py")

    unzip_arg = "" if unzip else "--no-unzip"
    gpu_arg = "--gpu" if (gpu and product_type == "RAW") else ""
    cmd = "python {} {} {}".format(script_path, unzip_arg, gpu_arg)
    _log_and_run(cmd)
    for f in glob.glob("S*.geo"):
        # make symlinks of rsc file for loading

        force_symlink("elevation.dem.rsc", f + ".rsc")


def _make_symlinks(geofiles):
    for geofile in geofiles:
        s = Sentinel(geofile)
        # Use just mission and date: S1A_20170101.geo
        new_name = "{}_{}".format(s.mission, s.date.strftime("%Y%m%d"))
        logger.info("Renaming {} to {}".format(geofile, new_name))
        try:
            force_symlink(geofile, new_name + ".geo")
        except:
            logger.info("{} already exists: skipping".format(new_name))
        # move corresponding orb timing file
        orbtiming_file = geofile.replace("geo", "orbtiming")
        try:
            force_symlink(orbtiming_file, new_name + ".orbtiming")
        except ValueError as e:
            logger.info(f"{new_name} already exists: skipping ({e})")


def _cleanup_bad_dates(new_dir="extra_files", bad_dir_name="bad_files"):
    """Moves dates with missing data to separate folder"""
    from apertools import stitching, utils

    Path(bad_dir_name).mkdir(exist_ok=True, parents=True)
    with utils.chdir_then_revert(new_dir):
        bad_dates = stitching.find_safes_with_missing_data("../", "../elevation.dem")
        for d in bad_dates:
            dstr = d.strftime("%Y%m%d")
            for f in glob.glob(f"*{dstr}*"):
                logger.info("Bad date: Moving {} to {}".format(f, bad_dir_name))
                os.rename(f, os.path.join(bad_dir_name, dstr))


def prep_igrams_dir(cleanup=False, **kwargs):
    """4. Reorganize and rename .geo files, stitches .geos, prepare for igrams"""
    from apertools import stitching, sario

    new_dir = "extra_files"
    if cleanup:
        logger.info("Renaming .geo files, creating symlinks")
        if os.path.exists(new_dir):
            logger.info("%s exists already, skipping reorganize files", new_dir)
        else:
            # Save all sentinel_stack output to new_dir
<<<<<<< HEAD
            Path(new_dir).mkdir(exist_ok=True, parents=True)
            _cleanup_bad_dates(new_dir)
=======
            mkdir_p(new_dir)
            # _cleanup_bad_dates(new_dir)
>>>>>>> 1e17890e
            subprocess.call("mv ./* {}/".format(new_dir), shell=True)

    # Then bring back the useful ones to the cur dir as symlinks renamed
    geofiles = glob.glob(os.path.join(new_dir, "*.geo"))
    _make_symlinks(geofiles)

    # Move extra useful files back in main directory
    for fname in ("params", "elevation.dem", "elevation.dem.rsc"):
        try:
            src, dest = os.path.join(new_dir, fname), os.path.join(".", fname)
            # force_symlink(src, dest)
            subprocess.run(f"cp {src} {dest}", shell=True)
        except ValueError as e:
            logger.info(f"{dest} already exists: skipping ({e})")

    for geofile in geofiles:
        try:
            # force_symlink("elevation.dem.rsc", geofile + ".rsc")
            subprocess.run(f"cp elevation.dem.rsc {geofile}.rsc", shell=True)
        except ValueError as e:
            logger.info(f"{geofile + '.rsc'} already exists: skipping ({e})")

    # Now stitch together duplicate dates of .geos
    stitched_acq_times = stitching.stitch_same_dates(
        geo_path="extra_files/", output_path=".", overwrite=False
    )

    num_geos = len(glob.glob("./*.geo"))
    if num_geos < 2:  # Can't make igrams
        logger.error(
            "%s .geo file in current folder, can't form igram: exiting", num_geos
        )
        return 1

    # Make vrts of files
    cmd = "aper save-vrt --rsc-file elevation.dem.rsc *geo"
    _log_and_run(cmd)

    # Save the acquisition times of the stitched files to the VRTs
    for f in stitched_acq_times:
        vrt_name = f + ".vrt"
        metadata_dict = {
            "acquisition_datetime": stitched_acq_times[f][0],
            "acquisition_datetime_stop": stitched_acq_times[f][1],
        }
        sario.save_vrt_metadata(vrt_name, metadata_dict, metadata_domain=None)

    Path("igrams").mkdir(exist_ok=True, parents=True)
    os.chdir("igrams")
    logger.info("Changed directory to %s", os.path.realpath(os.getcwd()))


def create_sbas_list(max_temporal=500, max_spatial=500, **kwargs):
    """5. run the sbas_list script

    Uses the outputs of the geo coded SLCS to find files with small baselines
    Searches one directory up from where script is run for .geo files
    """
    sbas_cmd = "/usr/bin/env python ~/sentinel/sbas_list.py {} {}".format(
        max_temporal, max_spatial
    )
    _log_and_run(sbas_cmd)


def run_ps_sbas_igrams(xrate=1, yrate=1, xlooks=None, ylooks=None, **kwargs):
    """6. run the ps_sbas_igrams script"""
    import apertools.sario

    def calc_sizes(xrate, yrate, width, length):
        xsize = int(math.floor(width / xrate) * xrate)
        ysize = int(math.floor(length / yrate) * yrate)
        return (xsize, ysize)

    logger.info("Gathering file size info from elevation.dem.rsc")
    elevation_dem_rsc_file = "../elevation.dem.rsc"
    rsc_data = apertools.sario.load(elevation_dem_rsc_file)
    xsize, ysize = calc_sizes(xrate, yrate, rsc_data["width"], rsc_data["file_length"])

    # the "1 1" is xstart ystart
    # Default number of looks is the upsampling rate so that
    # the igram is the size of the original DEM (elevation_small.dem)
    xlooks = xlooks or xrate
    ylooks = ylooks or yrate
    logger.info("Running ps_sbas_igrams.py")
    ps_sbas_cmd = "/usr/bin/env python ~/sentinel/ps_sbas_igrams.py \
sbas_list {rsc_file} 1 1 {xsize} {ysize} {xlooks} {ylooks}".format(
        rsc_file=elevation_dem_rsc_file,
        xsize=xsize,
        ysize=ysize,
        xlooks=xlooks,
        ylooks=ylooks,
    )
    _log_and_run(ps_sbas_cmd)

    # Also create masks of invalid areas of igrams/.geos
    # logger.info("Making stacks for new igrams, overwriting old mask file")
    # insar.prepare.create_mask_stacks(igram_path='.', overwrite=True)

    # Uses the computed mask areas to set the .int and .cc bad values to 0
    # (since they are non-zero from FFT smearing rows)

    # insar.prepare.zero_masked_areas(igram_path='.', mask_filename=mask_filename, verbose=True)
    # cmd = "julia --start=no /home/scott/repos/InsarTimeseries.jl/src/runprepare.jl --zero "
    # logger.info(cmd)
    # subprocess.check_call(cmd, shell=True)


def run_form_igrams(xlooks=1, ylooks=1, **kwargs):
    from insar import form_igrams

    form_igrams.create_igrams(ylooks, xlooks)
    add_int_rsc = """find . -name "*.int" -print0 | \
xargs -0 -n1 -I{} --max-procs=50 cp dem.rsc {}.rsc """
    _log_and_run(add_int_rsc, check=False)


def record_los_vectors(path=".", **kwargs):
    """7. With .geos processed, record the ENU LOS vector from DEM center to sat
    for the igrams DEM grid"""
    # Copy the DEM, downlooked
    _log_and_run("aper looked-dem", check=False)
    cmd = os.path.join(LOS_PATH, "create_los_map.py")
    sent_file = glob.glob("../extra_files/*.SAFE")[0]
    cmd += " --dem elevation_looked.dem --sentinel-file {}".format(sent_file)
    print("Creating LOS maps:")
    _log_and_run(cmd, check=False)
    subprocess.run(cmd, check=True, shell=True)

    # enu_coeffs = apertools.los.find_east_up_coeffs(path)
    # np.save("los_enu_midpoint_vector.npy", enu_coeffs)


def run_snaphu(max_jobs=None, no_tile=False, **kwargs):
    """8. run snaphu to unwrap all .int files

    Assumes we are in the directory with all .unw files
    """
    import apertools.sario

    igram_rsc = apertools.sario.load("dem.rsc")
    width = igram_rsc["width"]

    snaphu_script = os.path.join(SCRIPTS_DIR, "run_snaphu.py")
    snaphu_cmd = f"{snaphu_script} --path . --ext-cor '.cc' --cols {width}"
    if no_tile is True:
        snaphu_cmd += " --no-tile"
    if max_jobs is not None:
        snaphu_cmd += f" --max-jobs {max_jobs}"
    _log_and_run(snaphu_cmd)


def convert_to_tif(max_height=None, max_jobs=None, **kwargs):
    """9. Convert igrams (.int) and snaphu outputs (.unw) to .tif files

    Assumes we are in the directory with all .int and .unw files
    Also adds .rsc files for all .int and .unw
    """
    if max_jobs is None:
        # TODO:to i really care about this
        max_jobs = cpu_count()

    add_int_rsc = """find . -name "*.int" -print0 | \
xargs -0 -n1 -I{} --max-procs=50 cp dem.rsc {}.rsc """
    _log_and_run(add_int_rsc, check=False)

    add_cc_rsc = add_int_rsc.replace(".int", ".cc")
    _log_and_run(add_cc_rsc, check=False)

    add_unw_rsc = add_int_rsc.replace(".int", ".unw")
    _log_and_run(add_unw_rsc, check=False)

    logger.info("SKIPPING CONVERT TO TIF")
    return
    # Default name by ps_sbas_igrams
    igram_rsc = apertools.sario.load("dem.rsc")
    # "shopt -s nullglob" skips the for-loop when nothing matches
    convert_ints = """find . -name "*.int" -print0 | \
xargs -0 -n1 -I{} --max-procs=50 dismphfile {} %s """ % (
        igram_rsc["width"]
    )
    _log_and_run(convert_ints)

    convert_unws = """find . -name "*.unw" -print0 | \
xargs -0 -n1 -I{} --max-procs=50 dishgtfile {} %s 1 100000 %s """ % (
        igram_rsc["width"],
        max_height,
    )
    # snaphu_script = os.path.join(SCRIPTS_DIR, 'convert_snaphu.py')
    # convert_unws = 'python {filepath} --max-height {hgt}'.format(filepath=snaphu_script,
    #                                                           hgt=max_height)
    _log_and_run(convert_unws)

    # Now also add geo projection and SRS info to the .tif files
    projscript = os.path.join(SCRIPTS_DIR, "gdalcopyproj.py")
    # Make fake .int and .int.rsc to use the ROI_PAC driver
    open("fake.int", "w").close()
    force_symlink("dem.rsc", "fake.int.rsc")

    copyproj_cmd = (
        """find . -name "*.tif" -print0 | \
xargs -0 -n1 -I{} --max-procs=50 %s fake.int {} """
        % projscript
    )
    _log_and_run(copyproj_cmd)

    os.remove("fake.int")
    os.remove("fake.int.rsc")


# TODO: fix this function for new stuff
def run_sbas_inversion(
    ref_row=None,
    ref_col=None,
    ref_station=None,
    max_temporal=None,
    window=None,
    alpha=0,
    constant_velocity=False,
    difference=False,
    deramp_order=1,
    # ignore_geos=False,
    stackavg=False,
    **kwargs,
):
    """10. Perofrm SBAS inversion, save the deformation as .npy

    Assumes we are in the directory with all .unw files"""
    import insar.prepare
    from insar import timeseries

    igram_path = os.path.realpath(os.getcwd())

    # Note: with overwrite=False, this will only take a long time once
    insar.prepare.prepare_stacks(
        igram_path,
        ref_row=ref_row,
        ref_col=ref_col,
        ref_station=ref_station,
        overwrite=False,
        deramp_order=deramp_order,
        window=window,
    )

    # TODO: coordinates, platform,...
    timeseries.run_inversion(max_temporal_baseline=max_temporal)
    timeseries.lowess()

    # Now this happens in prepare
    # insar.stackavg.run_stack(
    #     # unw_stack_file="unw_stack.vrt",
    #     outfile=None,
    #     ignore_geo_file=None,
    #     geo_dir="../",
    #     igram_dir=igram_path,
    #     max_temporal_baseline=900,
    #     min_date=None,
    #     max_date=None,
    #     ramp_order=1,
    # )
    return

    cmd = (
        "julia --start=no /home/scott/repos/InsarTimeseries.jl/src/runcli.jl "
        " -o {output_name} --alpha {alpha} "
    )
    # cmd = "/home/scott/repos/InsarTimeseries.jl/builddir/insarts " \

    if ignore_geos:
        cmd += " --ignore slclist_ignore.txt "

    if constant_velocity:
        output_name = "deformation_linear.h5"
        cmd += " --constant-velocity "
    elif stackavg:
        output_name = "deformation_stackavg.h5"
        cmd += " --stack-average "
    else:
        output_name = "deformation.h5"

    cmd = cmd.format(output_name=output_name, alpha=alpha)
    logger.info("Saving to %s" % output_name)
    _log_and_run(cmd)


# List of functions that run each step
STEPS = [
    create_dem,
    download_data,
    run_sentinel_stack,
    prep_igrams_dir,
    create_sbas_list,
    run_form_igrams,  # run_ps_sbas_igrams,
    record_los_vectors,
    run_snaphu,
    convert_to_tif,
    run_sbas_inversion,
]
# Form string for help function "1:download_eof,2:..."
STEP_LIST = ",\n".join(
    "%d:%s" % (num, func.__name__) for (num, func) in enumerate(STEPS, start=1)
)


@log_runtime
def main(working_dir, kwargs):
    # TODO: maybe let user specify individual steps?
    if working_dir != ".":
        logger.info("Changing directory to {}".format(working_dir))
        os.chdir(working_dir)

    # Use the --step option first, or else use the --start
    # Subtract 1 so that they are list indices, starting at 0
    step_list = [s - 1 for s in kwargs["step"]] or range(
        kwargs["start"] - 1, len(STEPS)
    )
    logger.info("Running steps %s", ",".join(str(s + 1) for s in step_list))
    for stepnum in step_list:
        curfunc = STEPS[stepnum]
        logger.info("Starting step %d: %s", stepnum + 1, curfunc.__name__)
        ret = curfunc(**kwargs)
        if ret:  # Option to have step give non-zero return to halt things
            return ret<|MERGE_RESOLUTION|>--- conflicted
+++ resolved
@@ -166,13 +166,8 @@
             logger.info("%s exists already, skipping reorganize files", new_dir)
         else:
             # Save all sentinel_stack output to new_dir
-<<<<<<< HEAD
             Path(new_dir).mkdir(exist_ok=True, parents=True)
-            _cleanup_bad_dates(new_dir)
-=======
-            mkdir_p(new_dir)
             # _cleanup_bad_dates(new_dir)
->>>>>>> 1e17890e
             subprocess.call("mv ./* {}/".format(new_dir), shell=True)
 
     # Then bring back the useful ones to the cur dir as symlinks renamed
@@ -350,9 +345,7 @@
     igram_rsc = apertools.sario.load("dem.rsc")
     # "shopt -s nullglob" skips the for-loop when nothing matches
     convert_ints = """find . -name "*.int" -print0 | \
-xargs -0 -n1 -I{} --max-procs=50 dismphfile {} %s """ % (
-        igram_rsc["width"]
-    )
+xargs -0 -n1 -I{} --max-procs=50 dismphfile {} %s """ % (igram_rsc["width"])
     _log_and_run(convert_ints)
 
     convert_unws = """find . -name "*.unw" -print0 | \
