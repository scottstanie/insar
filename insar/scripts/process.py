#!/usr/bin/env python
"""Runs all steps of interferogram processing

    Steps:
    1. create a (upsampled) DEM over area of interest
    2. download sentinel files and precise orbits EOF
    3. run sentinel_stack to produce .geo file for all sentinel .zips
    4. Post processing for sentinel stack (igrams folder prep)
    5. create the sbas_list
    6. run ps_sbas_igrams.py
    7. create map of LOS ENU vectors
    8. run snaphu to unwrap all .int files
    9. convert .int files and .unw files to .tif files
    10. run an SBAS inversion to get the LOS deformation

"""
import math
import subprocess
import os
import glob
from multiprocessing import cpu_count
# import numpy as np
# from click import BadOptionUsage

# import sardem
# import apertools.los
import apertools.utils
import apertools.sario
import apertools.stitching
from apertools.log import get_log, log_runtime
from apertools.utils import mkdir_p, force_symlink
from apertools.parsers import Sentinel
import insar.prepare

logger = get_log()
SCRIPTS_DIR = os.path.dirname(os.path.abspath(__file__))
SENTINEL_SLC_PATH = os.path.expanduser("~/sentinel/")
SENTINEL_RAW_PATH = os.path.expanduser("~/sentinel_l0/")
# TODO: Make DEM is 1, download data is 2, then the sentinel raw script gest EOF already


def _log_and_run(cmd, check=True, shell=True):
    logger.info("Running command:")
    logger.info(cmd)
    if check:
        return subprocess.check_call(cmd, shell=shell)
    else:
        return subprocess.run(cmd, shell=shell)


def create_dem(left_lon=None,
               top_lat=None,
               dlat=None,
               dlon=None,
               geojson=None,
               xrate=1,
               yrate=2,
               data_source='NASA',
               **kwargs):
    """1. Download, upsample, and stich a DEM"""
    # TODO:
    _log_and_run("createdem")
    # output_name = 'elevation.dem'
    # logger.info("Running: sardem.dem:main")
    # sardem.dem.main(
    #     left_lon=left_lon,
    #     top_lat=top_lat,
    #     dlon=dlon,
    #     dlat=dlat,
    #     geojson=geojson,
    #     data_source=data_source,
    #     xrate=xrate,
    #     yrate=yrate,
    #     output_name=output_name,
    # )


def download_data(mission=None, date=None, **kwargs):
    """2. Download data from ASF precision orbit files"""
    # TODO
    _log_and_run("asfdownload")
    pass


def run_sentinel_stack(unzip=True, **kwargs):
    """3. Create geocoded slcs as .geo files for each .zip file"""
    # Download all EOF files
    _log_and_run("eof")

    # check if we have RAW or SLC type files
    p = None
    for f in glob.glob("./*"):
        try:
            p = Sentinel(f)
            break
        except ValueError:
            continue
    if p.product_type == "RAW":
        script_path = os.path.join(SENTINEL_RAW_PATH, "sentinel_stack.py")
    elif p.product_type == "SLC":
        script_path = os.path.join(SENTINEL_SLC_PATH, "sentinel_stack.py")
    else:
<<<<<<< HEAD
        unzip_arg = "--no-unzip"
        glob.glob("S*SAFE")
    subprocess.check_call('/usr/bin/env python {} {}'.format(script_path, unzip_arg), shell=True)
    for f in glob.glob("S*.geo"):
        # make symlinks of rsc file for loading
        force_symlink("elevation.dem.rsc", f + ".rsc")
=======
        raise ValueError("Unknown sentinel product type %s of %s" (p.product_type, p.filename))
    logger.info("Found %s product level sentinel files." % p.product_type)

    unzip_arg = '' if unzip else "--no-unzip"
    cmd = 'python {} {}'.format(script_path, unzip_arg)
    _log_and_run(cmd)
>>>>>>> 78cb7255


def _make_symlinks(geofiles):
    for geofile in geofiles:
        s = Sentinel(geofile)
        # Use just mission and date: S1A_20170101.geo
        new_name = "{}_{}".format(s.mission, s.date.strftime("%Y%m%d"))
        logger.info("Renaming {} to {}".format(geofile, new_name))
        try:
            force_symlink(geofile, new_name + ".geo")
        except:
            pass
        # move corresponding orb timing file
        orbtiming_file = geofile.replace('geo', 'orbtiming')
        force_symlink(orbtiming_file, new_name + ".orbtiming")


def _reorganize_files(new_dir="extra_files"):
    """Records current file names for Sentinel dir, renames to short names"""


def prep_igrams_dir(cleanup=False, **kwargs):
    """4. Reorganize and rename .geo files, stitches .geos, prepare for igrams"""
    new_dir = 'extra_files'
    if cleanup:
        logger.info("Renaming .geo files, creating symlinks")
        if os.path.exists(new_dir):
            logger.info("%s exists already, skipping reorganize files", new_dir)
        else:
            # Save all sentinel_stack output to new_dir
            mkdir_p(new_dir)
            subprocess.call("mv ./* {}/".format(new_dir), shell=True)
        # For now, leave out the "bad_geo" making
        # apertools.utils.clean_files(".geo", path=".", zero_threshold=0.50, test=False)

    # Then bring back the useful ones to the cur dir as symlinks renamed
    geofiles = glob.glob(os.path.join(new_dir, "*.geo"))
    _make_symlinks(geofiles)

    # Move extra useful files back in main directory
    for fname in ('params', 'elevation.dem', 'elevation.dem.rsc'):
        force_symlink(os.path.join(new_dir, fname), os.path.join('.', fname))
    for geofile in geofiles:
        force_symlink("elevation.dem.rsc", geofile + ".rsc")

    # Now stitch together duplicate dates of .geos
    apertools.stitching.stitch_same_dates(geo_path="extra_files/", output_path=".", overwrite=False)

    num_geos = len(glob.glob('./*.geo'))
    if num_geos < 2:  # Can't make igrams
        logger.error("%s .geo file in current folder, can't form igram: exiting", num_geos)
        return 1

    mkdir_p('igrams')
    os.chdir('igrams')
    logger.info("Changed directory to %s", os.path.realpath(os.getcwd()))


def create_sbas_list(max_temporal=500, max_spatial=500, **kwargs):
    """5. run the sbas_list script

    Uses the outputs of the geo coded SLCS to find files with small baselines
    Searches one directory up from where script is run for .geo files
    """
    sbas_cmd = '/usr/bin/env python ~/sentinel/sbas_list.py {} {}'.format(max_temporal, max_spatial)
    _log_and_run(sbas_cmd)


def run_ps_sbas_igrams(xrate=1, yrate=1, xlooks=None, ylooks=None, **kwargs):
    """6. run the ps_sbas_igrams script"""
    def calc_sizes(xrate, yrate, width, length):
        xsize = int(math.floor(width / xrate) * xrate)
        ysize = int(math.floor(length / yrate) * yrate)
        return (xsize, ysize)

    logger.info("Gathering file size info from elevation.dem.rsc")
    elevation_dem_rsc_file = '../elevation.dem.rsc'
    rsc_data = sardem.loading.load_dem_rsc(elevation_dem_rsc_file)
    xsize, ysize = calc_sizes(xrate, yrate, rsc_data['width'], rsc_data['file_length'])

    # the "1 1" is xstart ystart
    # Default number of looks is the upsampling rate so that
    # the igram is the size of the original DEM (elevation_small.dem)
    xlooks = xlooks or xrate
    ylooks = ylooks or yrate
    logger.info("Running ps_sbas_igrams.py")
    ps_sbas_cmd = "/usr/bin/env python ~/sentinel/ps_sbas_igrams.py \
sbas_list {rsc_file} 1 1 {xsize} {ysize} {xlooks} {ylooks}".format(rsc_file=elevation_dem_rsc_file,
                                                                   xsize=xsize,
                                                                   ysize=ysize,
                                                                   xlooks=xlooks,
                                                                   ylooks=ylooks)
    _log_and_run(ps_sbas_cmd)

    # Also create masks of invalid areas of igrams/.geos
    # logger.info("Making stacks for new igrams, overwriting old mask file")
    # insar.prepare.create_mask_stacks(igram_path='.', overwrite=True)

    # Uses the computed mask areas to set the .int and .cc bad values to 0
    # (since they are non-zero from FFT smearing rows)
    # TODO: run the julia script
    # insar.prepare.zero_masked_areas(igram_path='.', mask_filename=mask_filename, verbose=True)
    # cmd = "julia --start=no /home/scott/repos/InsarTimeseries.jl/src/runprepare.jl --zero "
    # logger.info(cmd)
    # subprocess.check_call(cmd, shell=True)


def run_form_igrams(xlooks=1, ylooks=1, **kwargs):
    srcdir = "/home/scott/repos/InsarTimeseries.jl/src"
    cmd = "julia --start=no {}/run_form_igrams.jl --xlooks {} --ylooks {}".format(
        srcdir, xlooks, ylooks)
    _log_and_run(cmd)


def record_los_vectors(path=".", **kwargs):
    """7. With .geos processed, record the ENU LOS vector from DEM center to sat"""
    # enu_coeffs = apertools.los.find_east_up_coeffs(path)
    # np.save("los_enu_midpoint_vector.npy", enu_coeffs)
    srcdir = "/home/scott/repos/InsarTimeseries.jl/scripts"
    cmd = "julia --start=no {}/create_los.jl ".format(srcdir)
    _log_and_run(cmd, check=False)


def run_snaphu(lowpass=None, max_jobs=None, **kwargs):
    """8. run snaphu to unwrap all .int files

    Assumes we are in the directory with all .unw files
    """
    # TODO: probably shouldn't call these like this? idk alternative right now
    igram_rsc = sardem.loading.load_dem_rsc('dem.rsc')
    snaphu_script = os.path.join(SCRIPTS_DIR, 'run_snaphu.sh')
    snaphu_cmd = '{filepath} {width} {lowpass}'.format(filepath=snaphu_script,
                                                       width=igram_rsc['width'],
                                                       lowpass=lowpass)
    if max_jobs is not None:
        snaphu_cmd += " {}".format(max_jobs)
    _log_and_run(snaphu_cmd)


def convert_to_tif(max_height=None, max_jobs=None, **kwargs):
    """9. Convert igrams (.int) and snaphu outputs (.unw) to .tif files

    Assumes we are in the directory with all .int and .unw files
    Also adds .rsc files for all .int and .unw
    """
    if max_jobs is None:
        # TODO:to i really care about this
        max_jobs = cpu_count()

    add_int_rsc = """find . -name "*.int" -print0 | \
xargs -0 -n1 -I{} --max-procs=50 ln -s dem.rsc {}.rsc """
    _log_and_run(add_int_rsc, check=False)

    add_unw_rsc = add_int_rsc.replace(".int", ".unw")
    _log_and_run(add_unw_rsc, check=False)

    # Default name by ps_sbas_igrams
    igram_rsc = apertools.sario.load('dem.rsc')
    # "shopt -s nullglob" skips the for-loop when nothing matches
    convert_ints = """find . -name "*.int" -print0 | \
xargs -0 -n1 -I{} --max-procs=50 dismphfile {} %s """ % (igram_rsc['width'])
    _log_and_run(convert_ints)

    convert_unws = """find . -name "*.unw" -print0 | \
xargs -0 -n1 -I{} --max-procs=50 dishgtfile {} %s 1 100000 %s """ % (igram_rsc['width'], max_height)
    # snaphu_script = os.path.join(SCRIPTS_DIR, 'convert_snaphu.py')
    # convert_unws = 'python {filepath} --max-height {hgt}'.format(filepath=snaphu_script,
    #                                                           hgt=max_height)
    _log_and_run(convert_unws)

    # Now also add geo projection and SRS info to the .tif files
    projscript = os.path.join(SCRIPTS_DIR, "gdalcopyproj.py")
    # Make fake .int and .int.rsc to use the ROI_PAC driver
    open("fake.int", "w").close()
    force_symlink("dem.rsc", "fake.int.rsc")

    copyproj_cmd = """find . -name "*.tif" -print0 | \
xargs -0 -n1 -I{} --max-procs=50 %s fake.int {} """ % projscript
    _log_and_run(copyproj_cmd)

    os.remove("fake.int")
    os.remove("fake.int.rsc")


# TODO: fix this function for new stuff
def run_sbas_inversion(ref_row=None,
                       ref_col=None,
                       window=None,
                       alpha=0,
                       constant_velocity=False,
                       difference=False,
                       deramp_order=1,
                       ignore_geos=False,
                       stackavg=False,
                       **kwargs):
    """10. Perofrm SBAS inversion, save the deformation as .npy

    Assumes we are in the directory with all .unw files"""
    igram_path = os.path.realpath(os.getcwd())

    # Note: with overwrite=False, this will only take a long time once
    insar.prepare.prepare_stacks(igram_path, ref_row=ref_row, ref_col=ref_col, overwrite=False)
    # stack()
    return

    cmd = "julia --start=no /home/scott/repos/InsarTimeseries.jl/src/runcli.jl " \
          " -o {output_name} --alpha {alpha} "
    # cmd = "/home/scott/repos/InsarTimeseries.jl/builddir/insarts " \

    if ignore_geos:
        cmd += " --ignore geolist_ignore.txt "

    if constant_velocity:
        output_name = "deformation_linear.h5"
        cmd += " --constant-velocity "
    elif stackavg:
        output_name = "deformation_stackavg.h5"
        cmd += " --stack-average "
    else:
        output_name = "deformation.h5"

    cmd = cmd.format(output_name=output_name, alpha=alpha)
    logger.info("Saving to %s" % output_name)
    _log_and_run(cmd)


# List of functions that run each step
STEPS = [
    create_dem,
    download_data,
    run_sentinel_stack,
    prep_igrams_dir,
    create_sbas_list,
    # run_ps_sbas_igrams,
    run_form_igrams,
    record_los_vectors,
    run_snaphu,
    convert_to_tif,
    run_sbas_inversion,
]
# Form string for help function "1:download_eof,2:..."
STEP_LIST = ',\n'.join("%d:%s" % (num, func.__name__) for (num, func) in enumerate(STEPS, start=1))


@log_runtime
def main(working_dir, kwargs):
    # TODO: maybe let user specify individual steps?
    if working_dir != ".":
        logger.info("Changing directory to {}".format(working_dir))
        os.chdir(working_dir)

    # Use the --step option first, or else use the --start
    # Subtract 1 so that they are list indices, starting at 0
    step_list = [s - 1 for s in kwargs['step']] or range(kwargs['start'] - 1, len(STEPS))
    logger.info("Running steps %s", ','.join(str(s + 1) for s in step_list))
    for stepnum in step_list:
        curfunc = STEPS[stepnum]
        logger.info("Starting step %d: %s", stepnum + 1, curfunc.__name__)
        ret = curfunc(**kwargs)
        if ret:  # Option to have step give non-zero return to halt things
            return ret<|MERGE_RESOLUTION|>--- conflicted
+++ resolved
@@ -100,21 +100,15 @@
     elif p.product_type == "SLC":
         script_path = os.path.join(SENTINEL_SLC_PATH, "sentinel_stack.py")
     else:
-<<<<<<< HEAD
-        unzip_arg = "--no-unzip"
-        glob.glob("S*SAFE")
-    subprocess.check_call('/usr/bin/env python {} {}'.format(script_path, unzip_arg), shell=True)
+        raise ValueError("Unknown sentinel product type %s of %s" (p.product_type, p.filename))
+    logger.info("Found %s product level sentinel files." % p.product_type)
+
+    unzip_arg = '' if unzip else "--no-unzip"
+    cmd = 'python {} {}'.format(script_path, unzip_arg)
+    _log_and_run(cmd)
     for f in glob.glob("S*.geo"):
         # make symlinks of rsc file for loading
         force_symlink("elevation.dem.rsc", f + ".rsc")
-=======
-        raise ValueError("Unknown sentinel product type %s of %s" (p.product_type, p.filename))
-    logger.info("Found %s product level sentinel files." % p.product_type)
-
-    unzip_arg = '' if unzip else "--no-unzip"
-    cmd = 'python {} {}'.format(script_path, unzip_arg)
-    _log_and_run(cmd)
->>>>>>> 78cb7255
 
 
 def _make_symlinks(geofiles):
